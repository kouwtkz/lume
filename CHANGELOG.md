--- conflicted
+++ resolved
@@ -15,11 +15,8 @@
 - Improved the `relations` plugin:
   - You can configure the key used to save the relations with `relationKey`.
   - You can configure the key used to save the multiple relations with `pluralRelationKey`.
-<<<<<<< HEAD
-- New hook `postcss` to modify the `Processor` instance in a low level.
-=======
-  - You can change the `type:og` in lume and default is website.
->>>>>>> 09f0eb2c
+- New hook `postcss` to modify the `Processor` instance in a low level way.
+- You can change the `type:og` in lume and default is website.
 
 ### Changed
 - `denosass` library has been replaced with [@lumeland/sass](https://www.npmjs.com/package/@lumeland/sass) NPM package
