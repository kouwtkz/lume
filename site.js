import { dirname, extname, join, posix, SEP } from "./deps/path.js";
import { copy, emptyDir, ensureDir, exists } from "./deps/fs.js";
import { gray } from "./deps/colors.js";
import { createHash } from "./deps/hash.js";
import Source from "./source.js";
import Scripts from "./scripts.js";
import {
  concurrent,
  normalizePath,
  searchByExtension,
  slugify,
} from "./utils.js";

const defaults = {
  cwd: Deno.cwd(),
  src: "./",
  dest: "./_site",
  dev: false,
  prettyUrls: true,
  slugifyUrls: true,
  flags: [],
  server: {
    port: 3000,
    open: false,
    page404: "/404.html",
  },
};

export default class Site {
  engines = new Map();
  filters = new Map();
  extraData = {};
  listeners = new Map();
  processors = new Map();
  pages = [];

  #hashes = new Map();

  constructor(options = {}) {
    this.options = { ...defaults, ...options };

    this.options.location = (options.location instanceof URL)
      ? this.options.location
      : new URL(this.options.location || "http://localhost");

    this.source = new Source(this);
    this.scripts = new Scripts(this);
  }

  /**
   * Returns the src path
   */
  src(...path) {
    return join(this.options.cwd, this.options.src, ...path);
  }

  /**
   * Returns the dest path
   */
  dest(...path) {
    return join(this.options.cwd, this.options.dest, ...path);
  }

  /**
   * Adds an event
   */
  addEventListener(type, listener) {
    const listeners = this.listeners.get(type) || new Set();
    listeners.add(listener);
    this.listeners.set(type, listeners);
    return this;
  }

  /**
   * Dispatch an event
   */
  async dispatchEvent(event) {
    const type = event.type;
    const listeners = this.listeners.get(type);

    if (!listeners) {
      return;
    }

    for (let listener of listeners) {
      if (typeof listener === "string") {
        listener = [listener];
      }

      if (Array.isArray(listener)) {
        const success = await this.run(...listener);

        if (!success) {
          return false;
        }

        continue;
      }

      if (await listener(event) === false) {
        return false;
      }
    }
  }

  /**
   * Use a plugin
   */
  use(plugin) {
    plugin(this);
    return this;
  }

  /**
   * Register a script
   */
  script(name, ...scripts) {
    this.scripts.set(name, ...scripts);
    return this;
  }

  /**
   * Register a data loader for some extensions
   */
  loadData(extensions, loader) {
    extensions.forEach((extension) => this.source.data.set(extension, loader));
    return this;
  }

  /**
   * Register a page loader for some extensions
   */
  loadPages(extensions, loader) {
    extensions.forEach((extension) => this.source.pages.set(extension, loader));
    return this;
  }

  /**
   * Register an assets loader for some extensions
   */
  loadAssets(extensions, loader) {
    extensions.forEach((extension) => this.source.pages.set(extension, loader));
    extensions.forEach((extension) => this.source.assets.add(extension));
    return this;
  }

  /**
   * Register a processor for some extensions
   */
  process(extensions, processor) {
    extensions.forEach((extension) => {
      const processors = this.processors.get(extension) || [];
      processors.push(processor);
      this.processors.set(extension, processors);
    });
    return this;
  }

  /**
   * Register template engine used for some extensions
   */
  engine(extensions, engine) {
    extensions.forEach((extension) => this.engines.set(extension, engine));
    this.loadPages(extensions, engine.load.bind(engine));

    for (const [name, filter] of this.filters) {
      engine.addFilter(name, ...filter);
    }

    return this;
  }

  /**
   * Register a template filter
   */
  filter(name, filter, async) {
    this.filters.set(name, [filter, async]);

    for (const engine of this.engines.values()) {
      engine.addFilter(name, filter, async);
    }

    return this;
  }

  /**
   * Register extra data accesible by layouts
   */
  data(name, data) {
    this.extraData[name] = data;
    return this;
  }

  /**
   * Copy static files/folders without processing
   */
  copy(from, to = from) {
    this.source.staticFiles.set(join("/", from), join("/", to));
    return this;
  }

  /**
   * Ignore one or several files or folders
   */
  ignore(...paths) {
    paths.forEach((path) => this.source.ignored.add(join("/", path)));
    return this;
  }

  /**
   * Clear the dest folder
   */
  async clear() {
    await emptyDir(this.dest());
  }

  /**
   * Build the entire site
   */
  async build() {
    await this.dispatchEvent({ type: "beforeBuild" });

    await this.clear();

    for (const [from, to] of this.source.staticFiles) {
      await this.#copyStatic(from, to);
    }

    await this.source.loadDirectory();
    await this.#buildPages();

    await this.dispatchEvent({ type: "afterBuild" });
  }

  /**
   * Reload some files that might be changed
   */
  async update(files) {
    await this.dispatchEvent({ type: "beforeUpdate", files });

    for (const file of files) {
      // It's an ignored file
      if (this.source.isIgnored(file)) {
        continue;
      }

      const normalized = normalizePath(file);

      // It's inside a _data file or folder
      if (normalized.includes("/_data/") || normalized.match(/\/_data.\w+$/)) {
        await this.source.loadFile(file);
        continue;
      }

      // The path contains /_ or /.
      if (normalized.includes("/_") || normalized.includes("/.")) {
        continue;
      }

      // It's a static file
      const entry = this.source.isStatic(file);

      if (entry) {
        const [from, to] = entry;

        await this.#copyStatic(file, join(to, file.slice(from.length)));
        continue;
      }

      // Default
      await this.source.loadFile(file);
    }

    await this.#buildPages();
    await this.dispatchEvent({ type: "afterUpdate", files });
  }

  /**
   * Run a script
   */
  async run(name, options = {}) {
    return await this.scripts.run(options, name);
  }

  /**
   * Return the site flags
   */
  get flags() {
    return this.options.flags || [];
  }

  /**
   * Returns the url of a page
   */
  url(path, absolute) {
    if (
      path.startsWith("./") || path.startsWith("../") || path.startsWith("#") ||
      path.startsWith("?")
    ) {
      return path;
    }

    // It's source file
    if (path.startsWith("~/")) {
      path = path.slice(1).replaceAll("/", SEP);

      // It's a page
      const page = this.pages.find((page) =>
        page.src.path + page.src.ext === path
      );

      if (page) {
        path = page.data.url;
      } else {
        // It's a static file
        const entry = this.source.isStatic(path);

        if (entry) {
          const [from, to] = entry;
          path = normalizePath(join(to, path.slice(from.length)));
        } else {
          throw new Error(`Source file "${path}" not found`);
        }
      }
    } else {
      // Absolute urls are returned as is
      try {
<<<<<<< HEAD
        return new URL(path).href;
      } catch {}
=======
        return new URL(path).toString();
      } catch {
        // Ignore error
      }
>>>>>>> 735a67ba
    }

    if (!this.options.location) {
      return posix.join("/", path);
    }

    path = posix.join(this.options.location.pathname, path);

    return absolute ? this.options.location.origin + path : path;
  }

  /**
   * Copy a static file
   */
  async #copyStatic(from, to) {
    const pathFrom = this.src(from);
    const pathTo = this.dest(to);

    if (await exists(pathFrom)) {
      await ensureDir(dirname(pathTo));
      console.log(`🔥 ${normalizePath(to)} ${gray(from)}`);
      return copy(pathFrom, pathTo, { overwrite: true });
    }
  }

  /**
   * Build the pages
   */
  async #buildPages() {
    this.pages = [];

    // Group pages by renderOrder
    const renderOrder = {};

    for (const page of this.source.root.getPages()) {
      if (page.data.draft && !this.options.dev) {
        continue;
      }

      const order = page.data.renderOrder || 0;
      renderOrder[order] = renderOrder[order] || [];
      renderOrder[order].push(page);
    }

    const orderKeys = Object.keys(renderOrder).sort();

    for (const order of orderKeys) {
      const pages = [];
      const generators = [];

      // Prepare the pages
      for (const page of renderOrder[order]) {
        if (isGenerator(page.data.content)) {
          generators.push(page);
          continue;
        }

        this.#urlPage(page);
        pages.push(page);
        this.pages.push(page);
      }

      // Auto-generate pages
      for (const page of generators) {
        const generator = await this.engines.get(".tmpl.js")
          .render(
            page.data.content,
            {
              ...page.data,
              ...this.extraData,
            },
            this.src(page.src.path + page.src.ext),
          );

        for await (const data of generator) {
          if (!data.content) {
            data.content = null;
          }
          const newPage = page.duplicate(data);
          this.#urlPage(newPage);
          pages.push(newPage);
          this.pages.push(newPage);
        }
      }

      // Render all pages
      for (const page of pages) {
        page.content = await this.#renderPage(page);
      }
    }

    // Process the pages
    for (const [ext, processors] of this.processors) {
      await concurrent(
        this.pages,
        async (page) => {
          if (ext === page.dest.ext && page.content) {
            for (const process of processors) {
              await process(page, this);
            }
          }
        },
      );
    }

    // Save the pages
    await concurrent(
      this.pages,
      (page) => this.#savePage(page),
    );
  }

  /**
   * Generate the url and dest info of a page
   */
  #urlPage(page) {
    const { dest } = page;
    let url = page.data.url || page.data.permalink;

    if (page.data.permalink) {
      console.log(
        `Deprecated 'permalink' value in ${page.src.path +
          page.src.ext}. Use 'url' instead.`,
      );
    }

    if (url) {
      if (typeof url === "function") {
        url = url(page);
      }

      const ext = extname(url);
      dest.ext = ext || ".html";

      // Relative url
      if (url.startsWith(".")) {
        url = posix.join(dirname(dest.path), url);
      }
      dest.path = ext ? url.slice(0, -ext.length) : url;

      if (!ext && this.options.prettyUrls) {
        dest.path = posix.join(dest.path, "index");
      }
    } else if (
      this.options.prettyUrls && dest.ext === ".html" &&
      posix.basename(dest.path) !== "index"
    ) {
      dest.path = posix.join(dest.path, "index");
    }

    if (!dest.path.startsWith("/")) {
      dest.path = `/${dest.path}`;
    }

    if (this.options.slugifyUrls) {
      dest.path = slugify(dest.path);
    }

    page.data.url =
      (dest.ext === ".html" && posix.basename(dest.path) === "index")
        ? dest.path.slice(0, -5)
        : dest.path + dest.ext;
  }

  /**
   * Render a page
   */
  async #renderPage(page) {
    let content = page.data.content;
    let pageData = { ...page.data, ...this.extraData };
    let layout = pageData.layout;
    const path = this.src(page.src.path + page.src.ext);
    const engine = this.#getEngine(page.src.ext, pageData.templateEngine);

    if (Array.isArray(engine)) {
      for (const eng of engine) {
        content = await eng.render(content, pageData, path);
      }
    } else if (engine) {
      content = await engine.render(content, pageData, path);
    }

    while (layout) {
      const engine = this.#getEngine(layout);
      const layoutPath = this.src(engine.includes, layout);
      const layoutData = await engine.load(layoutPath);
      pageData = {
        ...layoutData,
        ...pageData,
        content,
        ...this.extraData,
      };

      content = await engine.render(layoutData.content, pageData, layoutPath);

      layout = layoutData.layout;
    }

    return content;
  }

  /**
   * Save a page
   */
  async #savePage(page) {
    // Ignore empty files
    if (!page.content) {
      return;
    }

    const sha1 = createHash("sha1");
    sha1.update(page.content);
    const hash = sha1.toString();

    const dest = page.dest.path + page.dest.ext;
    const previousHash = this.#hashes.get(dest);

    // The page content didn't change
    if (previousHash === hash) {
      return;
    }

    this.#hashes.set(dest, hash);

    console.log(`🔥 ${dest} ${gray(page.src.path + page.src.ext)}`);

    const filename = this.dest(dest);
    await ensureDir(dirname(filename));

    if (page.content instanceof Uint8Array) {
      return Deno.writeFile(filename, page.content);
    }

    return Deno.writeTextFile(filename, page.content);
  }

  /**
   * Get the engine used by a path or extension
   */
  #getEngine(path, custom) {
    if (custom) {
      custom = Array.isArray(custom) ? custom : custom.split(",");

      return custom.map((name) => {
        const engine = this.engines.get(`.${name.trim()}`);

        if (engine) {
          return engine;
        }

        throw new Error(`Invalid template engine: "${name}"`);
      });
    }

    const result = searchByExtension(path, this.engines);

    if (result) {
      return result[1];
    }
  }
}

function isGenerator(content) {
  if (typeof content !== "function") {
    return false;
  }

  const name = content.constructor.name;
  return (name === "GeneratorFunction" || name === "AsyncGeneratorFunction");
}<|MERGE_RESOLUTION|>--- conflicted
+++ resolved
@@ -325,15 +325,10 @@
     } else {
       // Absolute urls are returned as is
       try {
-<<<<<<< HEAD
         return new URL(path).href;
-      } catch {}
-=======
-        return new URL(path).toString();
       } catch {
         // Ignore error
       }
->>>>>>> 735a67ba
     }
 
     if (!this.options.location) {
